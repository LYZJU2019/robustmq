--- conflicted
+++ resolved
@@ -8,15 +8,11 @@
 </h3>
 
 ## Introduction
-<<<<<<< HEAD
 RobustMQ is a next-generation high-performance cloud-native converged message queue. The goal is to implement a message queue based on Rust that can be compatible with multiple mainstream message queue protocols and has complete Serveless architecture. 
 
 Technical documentation:
 - [《英文版》](docs/en/%20Introduction/What%20is%20RobustMQ.md)
 - [《中文版》](docs/cn/简介/什么是%20RobustMQ.md)
-=======
-RobustMQ is a next-generation high-performance cloud-native converged message queue. The goal is to implement a message queue based on Rust that can be compatible with multiple mainstream message queue protocols and has complete Serveless architecture. Click [RobustMQ Tutorial](http://www.robustmq.com/docs/robustmq-tutorial-cn/%e7%ae%80%e4%bb%8b/%e4%bb%80%e4%b9%88%e6%98%af-robustmq/) for detailed system architecture design.
->>>>>>> 746ddf59
 
 > Tips: We are still young, please give us some time to grow up. We expect RobustMQ to become the next Apache top-level project in the message queue space.
 
